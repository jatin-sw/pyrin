--- conflicted
+++ resolved
@@ -1,11 +1,7 @@
 {
     "_meta": {
         "hash": {
-<<<<<<< HEAD
-            "sha256": "5f6682b15ed018386a53751d09038a94bdd8bd82a4debabf8e99605d16a481e9"
-=======
             "sha256": "502f29327badedb69cb4cc97db65e896cfa5cab981a1d61e6ded73c94922129c"
->>>>>>> 6009c952
         },
         "pipfile-spec": 6,
         "requires": {
@@ -44,19 +40,11 @@
         },
         "attrs": {
             "hashes": [
-<<<<<<< HEAD
-                "sha256:ec20e7a4825331c1b5ebf261d111e16fa9612c1f7a5e1f884f12bd53a664dfd2",
-                "sha256:f913492e1663d3c36f502e5e9ba6cd13cf19d7fab50aa13239e420fef95e1396"
-            ],
-            "index": "pypi",
-            "version": "==19.2.0"
-=======
                 "sha256:08a96c641c3a74e44eb59afb61a24f2cb9f4d7188748e76ba4bb5edfa3cb7d1c",
                 "sha256:f7b7ce16570fe9965acd6d30101a28f62fb4a7f9e926b3bbc9b61f8b04247e72"
             ],
             "index": "pypi",
             "version": "==19.3.0"
->>>>>>> 6009c952
         },
         "babel": {
             "hashes": [
